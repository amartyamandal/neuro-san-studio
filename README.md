# Neuro San

<!-- pyml disable-next-line no-inline-html -->
<h2 align="center">Neuro SAN Studio</h2>
<p align="center">
  A playground for <a href="https://github.com/cognizant-ai-lab/neuro-san">Neuro SAN</a> - this repo includes working
  examples to get started, explore, extend, and experiment with custom multi-agent networks!
</p>

<!-- pyml disable-next-line no-inline-html -->
<p align="center">
  <a href="https://deepwiki.com/cognizant-ai-lab/neuro-san-studio">
  <img src="https://deepwiki.com/badge.svg" alt="Ask DeepWiki: Neuro SAN Studio" /></a>
</p>

---

<!-- pyml disable-next-line no-inline-html -->
<p align="center">
  Neuro SAN is the open-source library powering the Cognizant Neuro® AI Multi-Agent Accelerator, allowing domain experts,
  researchers and developers to immediately start prototyping and building agent networks across any industry vertical.
</p>

---
<!-- pyml disable-next-line no-inline-html -->
<p align="center">
  <!-- GitHub Stats -->
  <img src="https://img.shields.io/github/stars/cognizant-ai-lab/neuro-san-studio?style=social" alt="GitHub stars">
  <img src="https://img.shields.io/github/forks/cognizant-ai-lab/neuro-san-studio?style=social" alt="GitHub forks">
  <img src="https://img.shields.io/github/watchers/cognizant-ai-lab/neuro-san-studio?style=social" alt="GitHub watchers">
</p>
<p align="center">
  <!-- Github Info -->
  <img src="https://img.shields.io/github/last-commit/cognizant-ai-lab/neuro-san-studio" alt="Last Commit">
  <img src="https://img.shields.io/github/issues/cognizant-ai-lab/neuro-san-studio" alt="Issues">
  <img src="https://img.shields.io/github/issues-pr/cognizant-ai-lab/neuro-san-studio" alt="Pull Requests">
</p>

<!-- pyml disable-next-line no-inline-html -->
<p align="center">
  <!-- Neuro SAN Stats -->
  Neuro SAN library <br>
  <a href="https://github.com/cognizant-ai-lab/neuro-san"><img alt="GitHub Repo"
  src="https://img.shields.io/badge/GitHub-Repo-green.svg" /></a>
  <img src="https://img.shields.io/github/commit-activity/m/cognizant-ai-lab/neuro-san" alt="commit activity">
  <a href="https://pepy.tech/projects/neuro-san"><img alt="PyPI Downloads"
  src="https://static.pepy.tech/badge/neuro-san" /></a>
  <a href="https://pypi.org/project/neuro-san/">
  <img alt="neuro-san@PyPI" src="https://img.shields.io/pypi/v/neuro-san.svg?style=flat-square"></a>
  <a href="https://deepwiki.com/cognizant-ai-lab/neuro-san">
  <img src="https://deepwiki.com/badge.svg" alt="Ask DeepWiki: Neuro SAN" /></a>
</p>

## What is Neuro SAN?

[**Neuro AI system of agent networks (Neuro SAN)**](https://github.com/cognizant-ai-lab/neuro-san) is an open-source,
data-driven multi-agent orchestration framework designed to simplify and accelerate the development of collaborative AI
systems. It allows users—from machine learning engineers to business domain experts—to quickly build sophisticated
multi-agent applications without extensive coding, using declarative configuration files (in HOCON format).

Neuro SAN enables multiple large language model (LLM)-powered agents to collaboratively solve complex tasks, dynamically
delegating subtasks through adaptive inter-agent communication protocols. This approach addresses the limitations inherent
to single-agent systems, where no single model has all the expertise or context necessary for multifaceted problems.

<!-- pyml disable line-length -->
| Build a multi-agent network in minutes                                              | Neuro SAN overview                                                                     | Quick start                                                              |
|-------------------------------------------------------------------------------------|----------------------------------------------------------------------------------------|--------------------------------------------------------------------------|
| [![Build](./docs/images/designer.png)](https://www.youtube.com/watch?v=wGxvPBN34Mk) | [![Overview](./docs/images/overview.png)](https://www.youtube.com/watch?v=NmniQWQT6vI) | [![Start](./docs/images/nsflow_thumb.png)](https://youtu.be/gfem8ylphWA) |

<!-- pyml enable line-length -->
---

### ✨ Key Features

* **🗂️ Data-Driven Configuration**: Entire agent networks are defined declaratively via simple HOCON files, empowering
technical and non-technical stakeholders to design agent interactions intuitively.
* **🔀 Adaptive Communication ([AAOSA Protocol](https://arxiv.org/abs/cs/9812015))**: Agents autonomously determine how
to delegate tasks, making interactions fluid and dynamic with decentralized decison making.
* **🔒 Sly-Data**: Sly Data facilitates safe handling and transfer of sensitive data between agents without exposing it
directly to any language models.
* **🧩 Dynamic Agent Network Designer**: Includes a meta-agent called the Agent Network Designer – essentially, an agent
that creates other agent networks. Provided as an example with Neuro SAN, it can take a high-level description of a
use-case as input and generate a new custom agent network for it.
* **🛠️ Flexible Tool Integration**: Integrate custom Python-based "coded tools," APIs, databases, and even external
agent ecosystems (Agentforce, Agentspace, CrewAI, MCP, A2A agents, LangChain tools and more) seamlessly into your agent workflows.
* **📈 Robust Traceability**: Detailed logging, tracing, and session-level metrics enhance transparency, debugging, and
operational monitoring.
* **🌐 Extensible and Cloud-Agnostic**: Compatible with a wide variety of LLM providers (OpenAI, Anthropic, Azure, Ollama,
etc.) and deployable in diverse environments (local machines, containers, or cloud infrastructures).

---

### Use Cases

Here are a few examples of use-cases that have been implemented with Neuro SAN.
For more examples, check out [docs/examples.md](docs/examples.md).
<!-- pyml disable no-inline-html -->
<table>
  <thead>
    <tr>
      <th>Agent Network</th>
      <th>Use-Case</th>
      <th>Description</th>
    </tr>
  </thead>
  <tbody>
    <tr>
      <td>🧬 <strong>Agent Network Designer</strong></td>
      <td>Automated generation of multi-agent HOCON configurations.</td>
      <td>Generates complex multi-agent configurations from natural language input, simplifying the creation of intricate
      agent workflows.</td>
    </tr>
    <tr>
      <td>🛫 <strong>Airline Policy Assistance</strong></td>
      <td>Customer support for airline policies.</td>
      <td>Agents interpret and explain airline policies, assisting customers with inquiries about baggage allowances, cancellations,
      and travel-related concerns.</td>
    </tr>
    <tr>
      <td>🏦 <strong>Banking Operations & Compliance</strong></td>
      <td>Automated financial operations and regulatory compliance.</td>
      <td>Automates tasks such as transaction monitoring, fraud detection, and compliance reporting, ensuring adherence to
      regulations and efficient routine operations.</td>
    </tr>
    <tr>
      <td>🛍️ <strong>Consumer Packaged Goods (CPG)</strong></td>
      <td>Market analysis and product development in CPG.</td>
      <td>Gathers and analyzes market trends, customer feedback, and sales data to support product development and strategic
      marketing.</td>
    </tr>
    <tr>
      <td>🛡️ <strong>Insurance Agents</strong></td>
      <td>Claims processing and risk assessment.</td>
      <td>Automates claims evaluation, assesses risk factors, ensures policy compliance, and improves claim-handling efficiency
      and customer satisfaction.</td>
    </tr>
    <tr>
      <td>🏢 <strong>Intranet Agents</strong></td>
      <td>Internal knowledge management and employee support.</td>
      <td>Provides employees with quick access to policies, HR, and IT support, enhancing internal communications and resource
      accessibility.</td>
    </tr>
    <tr>
      <td>🛒 <strong>Retail Operations & Customer Service</strong></td>
      <td>Enhancing retail customer experience and operational efficiency.</td>
      <td>Handles customer inquiries, inventory management, and supports sales processes to optimize operations and service
      quality.</td>
    </tr>
    <tr>
      <td>📞 <strong>Telco Network Support</strong></td>
      <td>Technical support and network issue resolution.</td>
      <td>Diagnoses network problems, guides troubleshooting, and escalates complex issues, reducing downtime and enhancing
      customer service.</td>
    </tr>
    <tr>
      <td>📞 <strong>Therapy Vignette Supervision</strong></td>
      <td>Generates treatment plan for a given therapy vignette.</td>
      <td>A good example of using multiple different expert agents working together to come up with a single plan.</td>
    </tr>
  </tbody>
</table>
<!-- pyml enable no-inline-html -->

And many more: check out [docs/examples.md](docs/examples.md).

---

## High level Architecture

<!-- pyml disable no-inline-html -->
<p align="left">
  <img src="./docs/images/neuroai_arch_diagram.png" alt="neuro-san architecture" width="800"/>
</p>
<!-- pyml enable no-inline-html -->

---

## Getting Started

To dive into Neuro SAN and start building your own multi-agent networks, this repository contains a collection of demos
for the [neuro-san library](https://github.com/cognizant-ai-lab/neuro-san).

You'll find comprehensive documentation, example agent networks, and tutorials to guide you through your first steps.

---

### Installation

Clone the repo:

```bash
git clone https://github.com/amartyamandal/neuro-san-studio
```

Go to dir:

```bash
cd neuro-san-studio
```

<<<<<<< HEAD
Supported version of python (3.12 at this time), but you do not need to worry container has everythign tailor made for you:
=======
Ensure you have a supported version of python (e.g. 3.12 or 3.13):
>>>>>>> b714700c

```bash
For Linux and WSL ubuntu run build_local (find it at the root)
For Windows (Git Bash) run build_local
For Windows (PowerShell) run build_local.ps1 under dev folder
```


<<<<<<< HEAD
=======
```bash
python -m venv venv
```

Source it:

* For Windows:

  ```cmd
  .\venv\Scripts\activate.bat && set PYTHONPATH=%CD%
  ```

* For Mac:

  ```bash
  source venv/bin/activate && export PYTHONPATH=`pwd`
  ```

Install the requirements:

```bash
pip install -r requirements.txt
```
>>>>>>> b714700c

**IMPORTANT**: By default the server relies on OpenAI's `gpt-4o` model. Set the OpenAI API key, and add it to your shell
configuration so it's available in future sessions.

You can get your OpenAI API key from <https://platform.openai.com/signup>. After signing up, create a new API key in the
API keys section in your profile.

**NOTE**: Replace `XXX` with your actual OpenAI API key.  
**NOTE**: This is OS dependent.

* For macOS and Linux:

  ```bash
  export OPENAI_API_KEY="XXX" && echo 'export OPENAI_API_KEY="XXX"' >> ~/.zshrc
  ```

<!-- pyml disable commands-show-output -->
* For Windows:
    * On Command Prompt:

    ```cmd
    set OPENAI_API_KEY=XXX
    ```

    * On PowerShell:

    ```powershell
    $env:OPENAI_API_KEY="XXX"
    ```

<!-- pyml enable commands-show-output -->

Other providers such as Anthropic, AzureOpenAI, Ollama and more are supported too but will require proper setup.
Look at the `.env.example` file to set up environment variables for specific use-cases.

For testing the API keys, please refer to this [documentation](./docs/api_key.md)

---

### Run

There are multiple ways in which we can now use the neuro-san server with a client:

<!-- pyml disable-next-line line-length -->
#### Option 1: Using [`nsflow`](https://github.com/cognizant-ai-lab/nsflow) as a developer-oriented web client

If you want to use neuro-san with a FastAPI-based developer-oriented client, follow these steps:

* Start the server and client with a single command, from project root:

  ```bash
  python -m run
  ```

* As a default
    * Frontend will be available at: `http://127.0.0.1:4173`
    * The client and server logs will be saved to `logs/nsflow.log` and `logs/server.log` respectively.

* To see the various config options for this app, on terminal

  ```bash
  python -m run --help
  ```

Screenshot:

![NSFlow UI Snapshot](https://raw.githubusercontent.com/cognizant-ai-lab/nsflow/main/docs/snapshot01.png)

---

#### Option 2: Using a basic web client interface

A [basic web client interface](https://github.com/cognizant-ai-lab/neuro-san-web-client) is installed by default.
It's a great, simple example of how to connect to a neuro-san server and interact with it.
Start the server and the client in one single command:

```bash
python -m run --use-flask-web-client
```

The client and server logs will show on the screen,
and will also be saved to `logs/server.log` and `logs/client.log` respectively.
As a default, on a web browser you can now navigate to <http://127.0.0.1:5003/> to start using the application.

Notes:

1. Expand the `Configuration` tab at the bottom of the interface to connect to the neuro-san server host and port
2. Choose an Agent Network Name, e.g. "music_nerd", click Update  
   This Agent Network Name should match the list of agent networks that are activated in the `registries/manifest.hocon`
   file.
3. Type your message in the chat box and press 'Send' to interact with the agent network.
4. Optional: open the `Agent Network Diagram` tab to visualize the interactions between the agents.
5. Optional: open the `Agent Communications` tab to see the messages exchanged between the agents.

---

#### Option 3: Command Line Interface

You can also use [neuro-san](https://github.com/cognizant-ai-lab/neuro-san)'s command line interface (CLI) to start and
interact with the server.

* Export the following environment variables:

  ```bash
  # Point the server to the manifest file containing the agent network configurations
  export AGENT_MANIFEST_FILE="./registries/manifest.hocon"
  # Point the server to the directory containing the agent Python tools
  export AGENT_TOOL_PATH="./coded_tools"
  ```

* For further instructions, refer to the client/server [setup](https://github.com/cognizant-ai-lab/neuro-san/blob/main/README.md#clientserver-setup)
in neuro-san.

---

## User guide

Ready to dive in? Check out the [user guide](docs/user_guide.md) for a detailed overview of the neuro-san library
and its features.

---

## Tutorial

For a detailed tutorial, refer to [docs/tutorial.md](docs/tutorial.md).

---

## Examples

For examples of agent networks, check out [docs/examples.md](docs/examples.md).

---

## Developer Guide

For the development guide, check out [docs/dev_guide.md](docs/dev_guide.md).

## Blog posts

* [Code versus Model in Multi-Agentic Systems](https://medium.com/@evolutionmlmail/code-versus-model-in-multi-agentic-systems-e33cf581e32b):
dives into how to design reliable multi-agent systems by dividing responsibilities between LLM reasoning
and coded tools.
* [Neuro SAN Is All You Need — A Data-Driven Multi-Agent Orchestration Framework](https://medium.com/@evolutionmlmail/neuro-san-is-all-you-need-a-data-driven-multi-agent-orchestration-framework-563fbd31a735):
explores Neuro SAN's architecture, configuration model, adaptive communication protocol (AAOSA),
and how it enables secure, extensible agent collaboration without hardcoded logic.

## More details

For more information, check out the [Cognizant AI Lab Neuro SAN landing page](https://decisionai.ml/neuro-san).<|MERGE_RESOLUTION|>--- conflicted
+++ resolved
@@ -198,34 +198,27 @@
 cd neuro-san-studio
 ```
 
-<<<<<<< HEAD
-Supported version of python (3.12 at this time), but you do not need to worry container has everythign tailor made for you:
-=======
-Ensure you have a supported version of python (e.g. 3.12 or 3.13):
->>>>>>> b714700c
-
-```bash
-For Linux and WSL ubuntu run build_local (find it at the root)
-For Windows (Git Bash) run build_local
-For Windows (PowerShell) run build_local.ps1 under dev folder
-```
-
-
-<<<<<<< HEAD
-=======
+Ensure you have a supported version of python (3.12 at this time):
+
+```bash
+python --version
+```
+
+Create a dedicated Python virtual environment:
+
 ```bash
 python -m venv venv
 ```
 
 Source it:
 
-* For Windows:
-
-  ```cmd
-  .\venv\Scripts\activate.bat && set PYTHONPATH=%CD%
-  ```
-
-* For Mac:
+- For Windows:
+
+  ```bash
+  .\venv\Scripts\activate && export PYTHONPATH=`pwd`
+  ```
+
+- For Mac:
 
   ```bash
   source venv/bin/activate && export PYTHONPATH=`pwd`
@@ -236,7 +229,6 @@
 ```bash
 pip install -r requirements.txt
 ```
->>>>>>> b714700c
 
 **IMPORTANT**: By default the server relies on OpenAI's `gpt-4o` model. Set the OpenAI API key, and add it to your shell
 configuration so it's available in future sessions.
@@ -248,24 +240,20 @@
 **NOTE**: This is OS dependent.
 
 * For macOS and Linux:
-
-  ```bash
-  export OPENAI_API_KEY="XXX" && echo 'export OPENAI_API_KEY="XXX"' >> ~/.zshrc
-  ```
+```bash
+export OPENAI_API_KEY="XXX" && echo 'export OPENAI_API_KEY="XXX"' >> ~/.zshrc
+```
 
 <!-- pyml disable commands-show-output -->
-* For Windows:
-    * On Command Prompt:
-
-    ```cmd
-    set OPENAI_API_KEY=XXX
-    ```
-
-    * On PowerShell:
-
-    ```powershell
-    $env:OPENAI_API_KEY="XXX"
-    ```
+* For Windows (Command Prompt):
+```cmd
+set OPENAI_API_KEY=XXX
+```
+
+* For Windows (PowerShell):
+```powershell
+$env:OPENAI_API_KEY="XXX"
+```
 
 <!-- pyml enable commands-show-output -->
 
