name: Test

on:
  push:
    branches:
      - "**"
  pull_request:
    branches:
      - main
jobs:
  test:
    runs-on: ubuntu-latest
    if: >
      (github.event_name == 'push' && github.ref != 'refs/heads/main') ||
      (github.event_name == 'pull_request' && github.base_ref == 'main')
    container:
      image: python:3.13-slim

    steps:
      - name: Checkout
        uses: actions/checkout@v4
      
      - name: Check if PR is from a fork
        id: fork_check
        run: |
          if [ "${{ github.event_name }}" = "pull_request" ]; then
            if [ "${{ github.event.pull_request.head.repo.full_name }}" != "${{ github.repository }}" ]; then
              echo "is_fork=true" >> $GITHUB_OUTPUT
            else
              echo "is_fork=false" >> $GITHUB_OUTPUT
            fi
          else
          # Not a PR — so it's not a fork
            echo "is_fork=false" >> $GITHUB_OUTPUT
          fi

      - name: Install dependencies
        shell: bash
        run: |
          apt-get update && apt-get install -y shellcheck make
          python -m venv venv
          source venv/bin/activate
          pip install -r requirements-build.txt
          pip install -r requirements.txt

      - name: Show installed packages
        shell: bash
        run: |
          source venv/bin/activate 
          pip freeze

      - name: Run make lint
        shell: bash
        run: |
          source venv/bin/activate 
          make lint

      - name: Run make lint test
        shell: bash
        run: | 
          source venv/bin/activate
          make lint-tests

      - name: Run make test
        shell: bash
        run: |
          source venv/bin/activate 
          make test
        env:
          AGENT_TOOL_PATH: "./neuro_san/coded_tools"
          PYTHONPATH: ${{ env.PYTHONPATH }}:"."

      - name: Check README renders correctly on PyPI
        shell: bash
        run: |
          source venv/bin/activate
          pip install readme_renderer readme_renderer[md]
          python -m readme_renderer README.md

<<<<<<< HEAD
      # - name: Notify Slack on success
      #   if: success()
      #   uses: slackapi/slack-github-action@v1.24.0
      #   with:
      #     payload: |
      #       {
      #         "text": "✅ *Tests Passed* for `${{ github.repository }}` on `${{ github.ref_name }}`"
      #       }
      #   env:
      #     SLACK_WEBHOOK_URL: ${{ secrets.SLACK_WEBHOOK_URL }}

      # - name: Notify Slack on failure
      #   if: failure()
      #   uses: slackapi/slack-github-action@v1.24.0
      #   with:
      #     payload: |
      #       {
      #         "text": "❌ *Tests Failed* for `${{ github.repository }}` on `${{ github.ref_name }}`"
      #       }
      #   env:
      #     SLACK_WEBHOOK_URL: ${{ secrets.SLACK_WEBHOOK_URL }}
=======
      - name: Notify Slack on success
        if: success() && steps.fork_check.outputs.is_fork == 'false'
        uses: slackapi/slack-github-action@v1.24.0
        with:
          payload: |
            {
              "text": "✅ *Tests Passed* for `${{ github.repository }}` on `${{ github.ref_name }}`"
            }
        env:
          SLACK_WEBHOOK_URL: ${{ secrets.SLACK_WEBHOOK_URL }}

      - name: Notify Slack on failure
        if: failure() && steps.fork_check.outputs.is_fork == 'false'
        uses: slackapi/slack-github-action@v1.24.0
        with:
          payload: |
            {
              "text": "❌ *Tests Failed* for `${{ github.repository }}` on `${{ github.ref_name }}`"
            }
        env:
          SLACK_WEBHOOK_URL: ${{ secrets.SLACK_WEBHOOK_URL }}
>>>>>>> b714700c
<|MERGE_RESOLUTION|>--- conflicted
+++ resolved
@@ -76,30 +76,7 @@
           source venv/bin/activate
           pip install readme_renderer readme_renderer[md]
           python -m readme_renderer README.md
-
-<<<<<<< HEAD
-      # - name: Notify Slack on success
-      #   if: success()
-      #   uses: slackapi/slack-github-action@v1.24.0
-      #   with:
-      #     payload: |
-      #       {
-      #         "text": "✅ *Tests Passed* for `${{ github.repository }}` on `${{ github.ref_name }}`"
-      #       }
-      #   env:
-      #     SLACK_WEBHOOK_URL: ${{ secrets.SLACK_WEBHOOK_URL }}
-
-      # - name: Notify Slack on failure
-      #   if: failure()
-      #   uses: slackapi/slack-github-action@v1.24.0
-      #   with:
-      #     payload: |
-      #       {
-      #         "text": "❌ *Tests Failed* for `${{ github.repository }}` on `${{ github.ref_name }}`"
-      #       }
-      #   env:
-      #     SLACK_WEBHOOK_URL: ${{ secrets.SLACK_WEBHOOK_URL }}
-=======
+      
       - name: Notify Slack on success
         if: success() && steps.fork_check.outputs.is_fork == 'false'
         uses: slackapi/slack-github-action@v1.24.0
@@ -120,5 +97,4 @@
               "text": "❌ *Tests Failed* for `${{ github.repository }}` on `${{ github.ref_name }}`"
             }
         env:
-          SLACK_WEBHOOK_URL: ${{ secrets.SLACK_WEBHOOK_URL }}
->>>>>>> b714700c
+          SLACK_WEBHOOK_URL: ${{ secrets.SLACK_WEBHOOK_URL }}