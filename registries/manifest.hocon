
# Copyright (C) 2023-2024 Cognizant Digital Business, Evolutionary AI.
# All Rights Reserved.
# Issued under the Academic Public License.
#
# You can be released from the terms, and requirements of the Academic Public
# License by purchasing a commercial license.
# Purchase of a commercial license is mandatory for any use of the
# neuro-san SDK Software in commercial settings.
#
# END COPYRIGHT
{
    # Currently we list each hocon file we want to serve as a key with a boolean value.
    # Eventually we might have a dictionary value with server specifications for each.
    "hello_world.hocon": true,
    "airline_policy.hocon": true,
    "advanced_calculator.hocon": true,
    "smart_home.hocon": true,
    "smart_home_onf.hocon": true,
    "agent_network_designer.hocon": true,
    "agent_network_generator.hocon" : true,
    "music_nerd.hocon": true,
    "music_nerd_local.hocon": true,
    "music_nerd_pro.hocon": true,
    "music_nerd_pro_local.hocon": true,
    "music_nerd_pro_sly.hocon": true,
    "music_nerd_pro_sly_local.hocon": true,
    "agentforce.hocon": true,
    "banking_ops.hocon": true,
    "cpg_agents.hocon": true,
    "insurance_agents.hocon": true,
    "intranet_agents.hocon": true,
    "retail_ops_and_customer_service.hocon": true,
    "six_thinking_hats.hocon": true,
    "telco_network_support.hocon": true,
<<<<<<< HEAD
    "kwik_agents.hocon": true
=======
    "agentic_rag.hocon": true,
>>>>>>> 4b5aad6c
}<|MERGE_RESOLUTION|>--- conflicted
+++ resolved
@@ -33,9 +33,6 @@
     "retail_ops_and_customer_service.hocon": true,
     "six_thinking_hats.hocon": true,
     "telco_network_support.hocon": true,
-<<<<<<< HEAD
+    "agentic_rag.hocon": true,
     "kwik_agents.hocon": true
-=======
-    "agentic_rag.hocon": true,
->>>>>>> 4b5aad6c
 }