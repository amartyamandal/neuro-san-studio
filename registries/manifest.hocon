# Copyright (C) 2023-2025 Cognizant Digital Business, Evolutionary AI.
# All Rights Reserved.
# Issued under the Academic Public License.
#
# You can be released from the terms, and requirements of the Academic Public
# License by purchasing a commercial license.
# Purchase of a commercial license is mandatory for any use of the
# neuro-san SDK Software in commercial settings.
#
# END COPYRIGHT
{
    # Currently we list each hocon file we want to serve as a key with a boolean value.
    # Eventually we might have a dictionary value with server specifications for each.
<<<<<<< HEAD
    "hello_world.hocon": true,
    "cloud_landing_zone_provider.hocon": true,
    "insurance_underwriting_agents.hocon": true,
    "airline_policy.hocon": true,
    "advanced_calculator.hocon": true,
    "smart_home.hocon": true,
    "smart_home_include.hocon": true,
    "agent_network_designer.hocon": true,
    "consumer_decision_assistant.hocon": true,
    "airbnb.hocon": true,
    "expedia.hocon": true,
    "macys.hocon": true,
    "carmax.hocon": true,
    "booking.hocon": true,
    "website_search.hocon": true,
=======


    # Basic examples
>>>>>>> b714700c
    "music_nerd.hocon": true,
    "music_nerd_local.hocon": true,
    "music_nerd_pro.hocon": true,
    "music_nerd_pro_local.hocon": true,
    "music_nerd_pro_sly.hocon": true,
    "music_nerd_pro_sly_local.hocon": true,
    "hello_world.hocon": true,
    "advanced_calculator.hocon": false,
    "smart_home.hocon": true,

    # Tool integration examples

    # To use this agent network with Brave Search, obtain an API key from: https://brave.com/search/api/
    # Once you have the API key, set it using the BRAVE_API_KEY environment variable.
    # You can optionally set a custom search URL via the BRAVE_URL environment variable.
    # If BRAVE_URL is not set, the default is: https://api.search.brave.com/res/v1/web/search?q=
    # You can also configure the request timeout (in seconds) using BRAVE_TIMEOUT; the default is 30 seconds.
    "brave_search.hocon": false,

    # To use this search tool, you must
    #
    # 1. Create a Custom Search Engine (CSE)
    #   * Go to  https://programmablesearchengine.google.com/
    #   * Click "Add" → Choose sites or use "*" to search the whole web (then enable that in settings).
    #   * Note your Search Engine ID (cx).
    # 2. Get Google API key
    #  * Go to: https://console.cloud.google.com/
    #  * Enable the Custom Search API.
    #  * Create an API key under APIs & Services > Credentials.
    #
    # Use the CSE ID in step 1 to set GOOGLE_SEARCH_CSE_ID environment variable.
    # Use the API key in step 2 to set GOOGLE_SEARCH_API_KEY environment variable.
    #
    # You can optionally set a custom search URL and a custom timeout via the GOOGLE_SEARCH_URL and GOOGLE_SEARCH_TIMEOUT environment variables.
    # Otherwise, the default values of "https://www.googleapis.com/customsearch/v1" and "30" are used, respectively
    "google_search.hocon": false,

    "agent_network_html_creator.hocon": true,
    "agentforce.hocon": true,
    "agentspace_adapter.hocon": false,
    "pdf_rag.hocon": true,
    "agentic_rag.hocon": false,
    "kwik_agents.hocon": false,

    # Requirement to use this agent network:
    # - langchain-openai >= 0.3.26
    # - OPENAI_API_KEY
    # See https://platform.openai.com/docs/guides/tools?api-mode=responses and
    # https://python.langchain.com/docs/integrations/chat/openai/#responses-api
    "openai_web_search.hocon": true,
    "openai_code_interpreter.hocon": true,

    # Requirement to use this agent network:
    # - langchain-anthropic>=0.3.13
    # - ANTHROPIC_API_KEY
    # See https://docs.anthropic.com/en/docs/agents-and-tools/tool-use/overview and
    # https://python.langchain.com/docs/integrations/chat/anthropic/#built-in-tools
    "anthropic_web_search.hocon": true,
    "anthropic_code_execution.hocon": true,

    # To use this agent network, start by installing the required package:
    #     pip install atlassian-python-api
    #
    # Additional installations may be required depending on the attachment types used.
    # For details, see https://python.langchain.com/api_reference/_modules/langchain_community/document_loaders/confluence.html#ConfluenceLoader
    # Set "username" and "api_key" in the agent network hocon or 
    # as environment variable "JIRA_USERNAME" and "JIRA_API_TOKEN", respectively.
    "confluence_rag.hocon": false,
    
    # Before turning on and running the following agent network, make sure that:
    # The MCP server is running.
    # The server can be found at servers/MCP/bmi_server.py and run using the following command
    # python bmi_server.py
    "mcp_bmi_streamable_http.hocon": false,

    # The following agent network is an example of Agent2Agent (A2A) Protocol implementation:
    # Make sure to start the A2A server before turning the agent on.
    # The A2Aserver can be found at cservers/A2A/server.py and run by command
    # python server.py
    "a2a_research_report.hocon": false,

<<<<<<< HEAD
    "LinkedInJobSeekerSupportNetwork.hocon": true,
    "cloud_infrastructure_provider.hocon": true
=======
    # To use this agent network, you will need to
    # - pip install -U langchain-google-community\[gmail\]
    # - set up your credentials explained in
    # https://developers.google.com/workspace/gmail/api/quickstart/python#authorize_credentials_for_a_desktop_application.
    # Once you've downloaded the credentials.json file and put it in the top level of this repo,
    # you can start using the agent network.
    "gmail.hocon": false,


    # Use cases
    "airline_policy.hocon": true,
    "banking_ops.hocon": true,
    "cpg_agents.hocon": true,
    "insurance_agents.hocon": false,  # This is a deprecated version of insurance_underwriting_agents.hocon
    "insurance_underwriting_agents.hocon": true,
    "intranet_agents.hocon": false,  # This is a deprecated version of intranet_agents_with_tools.hocon
    "intranet_agents_with_tools.hocon": true,
    "real_estate.hocon": false,
    "retail_ops_and_customer_service.hocon": true,
    "telco_network_support.hocon": true,
    "therapy_vignette_supervisors.hocon": true,
    "consumer_decision_assistant.hocon": true,
    # The following agent networks are used as sub-networkds by consumer_decision_assistant.hocon
    "airbnb.hocon": true,
    "booking.hocon": true,
    "carmax.hocon": true,
    "expedia.hocon": true,
    "macys.hocon": true,
    "LinkedInJobSeekerSupportNetwork.hocon": true
    "website_search.hocon": true,

    # Experimental and research
    "agent_network_designer.hocon": true,
    "six_thinking_hats.hocon": true,
    # Set the following agent network to true before running apps/cruse/interface_flask.py
    "cruse_agent.hocon": false,
    # Set the following agent network to true before running apps/conscious_assistant/interface_flask.py
    "conscious_agent.hocon": false,
    # Set the following agent network to true before running apps/log_analyzer/log_analyzer.py
    "log_analysis_agents.hocon": false,

    # Demos
>>>>>>> b714700c

    # This agent network performs the following actions:
    # 1. Calls "agent_network_designer" as an external agent to generate a .hocon configuration file.
    # 2. Uses the "agent_network_html_generator" tool (from the toolbox) to create an HTML visualization of the network.
    # 3. Demonstrates how the generated network works by calling the coded tool "NsflowSelenium".
    # 4. Sends an email with the .hocon and HTML files attached using the "gmail_with_attachment" tool (also from the toolbox).
    #
    # Requirements:
    # - neuro-san>=0.5.38
    # - Install Gmail support:
    #     pip install -U langchain-google-community\[gmail\]
    # - Set up Gmail API credentials:
    #     Follow the instructions at
    #     https://developers.google.com/workspace/gmail/api/quickstart/python#authorize_credentials_for_a_desktop_application
    #     Then download the `credentials.json` file and place it at the top level of this repo.
    # - Install Selenium and WebDriver Manager:
    #     pip install selenium webdriver-manager
    #
    # Additional setup for running the "NsflowSelenium" coded tool:
    # - Start the nsflow service in a separate terminal.
    # - Use non-default ports for the neuro-san gRPC, HTTP, and nsflow servers.
    #   The default ports are 30011 for gRPC, 8080 for HTTP, and 4173 for nsflow.
    #   For example, you can run:
    #     python -m run --server-grpc-port 30012 --server-http-port 8081 --nsflow-port 4174
    "agent_network_architect.hocon": false,
    "news_sentiment_analysis.hocon": false,
}<|MERGE_RESOLUTION|>--- conflicted
+++ resolved
@@ -9,181 +9,70 @@
 #
 # END COPYRIGHT
 {
-    # Currently we list each hocon file we want to serve as a key with a boolean value.
-    # Eventually we might have a dictionary value with server specifications for each.
-<<<<<<< HEAD
+    # List each .hocon network you wish to expose. Value enables (true) or disables (false) it.
+    # Basic examples
     "hello_world.hocon": true,
-    "cloud_landing_zone_provider.hocon": true,
-    "insurance_underwriting_agents.hocon": true,
-    "airline_policy.hocon": true,
-    "advanced_calculator.hocon": true,
-    "smart_home.hocon": true,
-    "smart_home_include.hocon": true,
-    "agent_network_designer.hocon": true,
-    "consumer_decision_assistant.hocon": true,
-    "airbnb.hocon": true,
-    "expedia.hocon": true,
-    "macys.hocon": true,
-    "carmax.hocon": true,
-    "booking.hocon": true,
-    "website_search.hocon": true,
-=======
-
-
-    # Basic examples
->>>>>>> b714700c
     "music_nerd.hocon": true,
     "music_nerd_local.hocon": true,
     "music_nerd_pro.hocon": true,
     "music_nerd_pro_local.hocon": true,
     "music_nerd_pro_sly.hocon": true,
     "music_nerd_pro_sly_local.hocon": true,
-    "hello_world.hocon": true,
-    "advanced_calculator.hocon": false,
+    "advanced_calculator.hocon": true,
     "smart_home.hocon": true,
+    "smart_home_include.hocon": true,
+    "cloud_landing_zone_provider.hocon": true,
 
-    # Tool integration examples
-
-    # To use this agent network with Brave Search, obtain an API key from: https://brave.com/search/api/
-    # Once you have the API key, set it using the BRAVE_API_KEY environment variable.
-    # You can optionally set a custom search URL via the BRAVE_URL environment variable.
-    # If BRAVE_URL is not set, the default is: https://api.search.brave.com/res/v1/web/search?q=
-    # You can also configure the request timeout (in seconds) using BRAVE_TIMEOUT; the default is 30 seconds.
-    "brave_search.hocon": false,
-
-    # To use this search tool, you must
-    #
-    # 1. Create a Custom Search Engine (CSE)
-    #   * Go to  https://programmablesearchengine.google.com/
-    #   * Click "Add" → Choose sites or use "*" to search the whole web (then enable that in settings).
-    #   * Note your Search Engine ID (cx).
-    # 2. Get Google API key
-    #  * Go to: https://console.cloud.google.com/
-    #  * Enable the Custom Search API.
-    #  * Create an API key under APIs & Services > Credentials.
-    #
-    # Use the CSE ID in step 1 to set GOOGLE_SEARCH_CSE_ID environment variable.
-    # Use the API key in step 2 to set GOOGLE_SEARCH_API_KEY environment variable.
-    #
-    # You can optionally set a custom search URL and a custom timeout via the GOOGLE_SEARCH_URL and GOOGLE_SEARCH_TIMEOUT environment variables.
-    # Otherwise, the default values of "https://www.googleapis.com/customsearch/v1" and "30" are used, respectively
-    "google_search.hocon": false,
-
+    # Integrations & tools
+    "cloud_infrastructure_provider.hocon": true,
     "agent_network_html_creator.hocon": true,
     "agentforce.hocon": true,
     "agentspace_adapter.hocon": false,
     "pdf_rag.hocon": true,
     "agentic_rag.hocon": false,
     "kwik_agents.hocon": false,
-
-    # Requirement to use this agent network:
-    # - langchain-openai >= 0.3.26
-    # - OPENAI_API_KEY
-    # See https://platform.openai.com/docs/guides/tools?api-mode=responses and
-    # https://python.langchain.com/docs/integrations/chat/openai/#responses-api
+    "gmail.hocon": false,
+    "brave_search.hocon": false,
+    "google_search.hocon": false,
     "openai_web_search.hocon": true,
     "openai_code_interpreter.hocon": true,
-
-    # Requirement to use this agent network:
-    # - langchain-anthropic>=0.3.13
-    # - ANTHROPIC_API_KEY
-    # See https://docs.anthropic.com/en/docs/agents-and-tools/tool-use/overview and
-    # https://python.langchain.com/docs/integrations/chat/anthropic/#built-in-tools
     "anthropic_web_search.hocon": true,
     "anthropic_code_execution.hocon": true,
-
-    # To use this agent network, start by installing the required package:
-    #     pip install atlassian-python-api
-    #
-    # Additional installations may be required depending on the attachment types used.
-    # For details, see https://python.langchain.com/api_reference/_modules/langchain_community/document_loaders/confluence.html#ConfluenceLoader
-    # Set "username" and "api_key" in the agent network hocon or 
-    # as environment variable "JIRA_USERNAME" and "JIRA_API_TOKEN", respectively.
     "confluence_rag.hocon": false,
-    
-    # Before turning on and running the following agent network, make sure that:
-    # The MCP server is running.
-    # The server can be found at servers/MCP/bmi_server.py and run using the following command
-    # python bmi_server.py
     "mcp_bmi_streamable_http.hocon": false,
-
-    # The following agent network is an example of Agent2Agent (A2A) Protocol implementation:
-    # Make sure to start the A2A server before turning the agent on.
-    # The A2Aserver can be found at cservers/A2A/server.py and run by command
-    # python server.py
     "a2a_research_report.hocon": false,
-
-<<<<<<< HEAD
-    "LinkedInJobSeekerSupportNetwork.hocon": true,
-    "cloud_infrastructure_provider.hocon": true
-=======
-    # To use this agent network, you will need to
-    # - pip install -U langchain-google-community\[gmail\]
-    # - set up your credentials explained in
-    # https://developers.google.com/workspace/gmail/api/quickstart/python#authorize_credentials_for_a_desktop_application.
-    # Once you've downloaded the credentials.json file and put it in the top level of this repo,
-    # you can start using the agent network.
-    "gmail.hocon": false,
-
 
     # Use cases
     "airline_policy.hocon": true,
     "banking_ops.hocon": true,
     "cpg_agents.hocon": true,
-    "insurance_agents.hocon": false,  # This is a deprecated version of insurance_underwriting_agents.hocon
+    "insurance_agents.hocon": false,  # deprecated
     "insurance_underwriting_agents.hocon": true,
-    "intranet_agents.hocon": false,  # This is a deprecated version of intranet_agents_with_tools.hocon
+    "intranet_agents.hocon": false,   # deprecated
     "intranet_agents_with_tools.hocon": true,
     "real_estate.hocon": false,
     "retail_ops_and_customer_service.hocon": true,
     "telco_network_support.hocon": true,
     "therapy_vignette_supervisors.hocon": true,
     "consumer_decision_assistant.hocon": true,
-    # The following agent networks are used as sub-networkds by consumer_decision_assistant.hocon
+
+    # Sub-networks used by composite networks
     "airbnb.hocon": true,
     "booking.hocon": true,
     "carmax.hocon": true,
     "expedia.hocon": true,
     "macys.hocon": true,
-    "LinkedInJobSeekerSupportNetwork.hocon": true
     "website_search.hocon": true,
+    "LinkedInJobSeekerSupportNetwork.hocon": true,
 
-    # Experimental and research
+    # Experimental / research
     "agent_network_designer.hocon": true,
     "six_thinking_hats.hocon": true,
-    # Set the following agent network to true before running apps/cruse/interface_flask.py
     "cruse_agent.hocon": false,
-    # Set the following agent network to true before running apps/conscious_assistant/interface_flask.py
     "conscious_agent.hocon": false,
-    # Set the following agent network to true before running apps/log_analyzer/log_analyzer.py
     "log_analysis_agents.hocon": false,
 
-    # Demos
->>>>>>> b714700c
-
-    # This agent network performs the following actions:
-    # 1. Calls "agent_network_designer" as an external agent to generate a .hocon configuration file.
-    # 2. Uses the "agent_network_html_generator" tool (from the toolbox) to create an HTML visualization of the network.
-    # 3. Demonstrates how the generated network works by calling the coded tool "NsflowSelenium".
-    # 4. Sends an email with the .hocon and HTML files attached using the "gmail_with_attachment" tool (also from the toolbox).
-    #
-    # Requirements:
-    # - neuro-san>=0.5.38
-    # - Install Gmail support:
-    #     pip install -U langchain-google-community\[gmail\]
-    # - Set up Gmail API credentials:
-    #     Follow the instructions at
-    #     https://developers.google.com/workspace/gmail/api/quickstart/python#authorize_credentials_for_a_desktop_application
-    #     Then download the `credentials.json` file and place it at the top level of this repo.
-    # - Install Selenium and WebDriver Manager:
-    #     pip install selenium webdriver-manager
-    #
-    # Additional setup for running the "NsflowSelenium" coded tool:
-    # - Start the nsflow service in a separate terminal.
-    # - Use non-default ports for the neuro-san gRPC, HTTP, and nsflow servers.
-    #   The default ports are 30011 for gRPC, 8080 for HTTP, and 4173 for nsflow.
-    #   For example, you can run:
-    #     python -m run --server-grpc-port 30012 --server-http-port 8081 --nsflow-port 4174
+    # Demo / generated network examples
     "agent_network_architect.hocon": false,
-    "news_sentiment_analysis.hocon": false,
+    "news_sentiment_analysis.hocon": false
 }