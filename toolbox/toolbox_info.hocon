# Copyright (C) 2023-2025 Cognizant Digital Business, Evolutionary AI.
# All Rights Reserved.
# Issued under the Academic Public License.
#
# You can be released from the terms, and requirements of the Academic Public
# License by purchasing a commercial license.
# Purchase of a commercial license is mandatory for any use of the
# neuro-san SDK Software in commercial settings.
#
# END COPYRIGHT

# This is a toolbox that allows user to add tools from langchain or shared coded tools for easy access.
# For more information about tools in the default toolbox and how to use them in the agent network hocon, see
# https://github.com/cognizant-ai-lab/neuro-san-studio/blob/main/docs/user_guide.md#toolbox

{
    # ---------- Gmail Tools ----------
    "gmail_toolkit": {
        # This is the class of the tool to use
        # Before using this tool make sure to
        # pip install -U langchain-google-community\[gmail\]
        # and get the credentials.json by following instructions from
        # https://developers.google.com/workspace/gmail/api/quickstart/python#authorize_credentials_for_a_desktop_application
        "class": "langchain_google_community.gmail.toolkit.GmailToolkit",

        # This is where more info on the tool can be found.
        "base_tool_info_url": "https://python.langchain.com/docs/integrations/tools/gmail/",

        # Note that these tools do not support file attachment.
    },

    "send_gmail_message_with_attachment": {
        # This is the coded tool for sending an email with attachment
        "class": "gmail_attachment.GmailAttachment"
        "description": "Send an email with attachment",
        "parameters": {
            "type": "object",
            "properties": {
                "to": {
                    "type": "array",
                    "items": {
                        "type": "string"
                    },
                    "description": "List of recipient email addresses"
                },
                "attachment_paths": {
                    "type": "array",
                    "items": {
                        "type": "string"
                    },
                    "description": "List of absolute paths of the attached files"
                },
                "cc": {
                    "type": "array",
                    "items": {
                        "type": "string"
                    },
                    "description": "List of CC email addresses"
                },
                "bcc": {
                    "type": "array",
                    "items": {
                        "type": "string"
                    },
                    "description": "List of BCC email addresses"
                },
                "subject": {
                    "type": "string",
                    "description": "Subject of the email"
                },
                "message": {
                    "type": "string",
                    "description": "Message or body of the email"
                }
            },
            "required": ["to", "attachment_path"]
            # The other arguments are optional
        }
    },

<<<<<<< HEAD
    "call_agent": {
        "class": "call_agent.CallAgent",
        "description": "Call the agent to response to inquiry.",
        "parameters": {
            "type": "object",
            "properties": {
                "agent_name": {
                    "type": "string",
                    "description": "Name of the agent to call. Do not include file extension such as '.hocon' in the name."
                },
                "inquiry": {
                    "type": "string",
                    "description": "The inquiry"
                },
            },
            "required": ["inquiry"]
        } 
    },

    # This tool uses pyvis to generate a html, and open it in chrome browser.
    "agent_network_html_generator": {
        "class": "agent_network_html_generator.AgentNetworkHtmlGenerator"
        "description": "Generate a html file from agent network hocon",
        "parameters": {
            "type": "object",
            "properties": {
                "agent_name": {
                    "type": "string",
                    "description": "Name of the agent to create html for. Do not include file extension such as '.hocon' in the name."
                }
            },
            "required": ["agent_name"]
        }
=======
    # ---------- RAG Tools ----------

    # To use this tool, start by installing the required package:
    #     pip install atlassian-python-api
    #
    # Additional installations may be required depending on the attachment types used.
    # For details, see https://python.langchain.com/api_reference/_modules/langchain_community/document_loaders/confluence.html#ConfluenceLoader
    # Set "username" and "api_key" in the agent network hocon or 
    # as environment variable "JIRA_USERNAME" and "JIRA_API_TOKEN", respectively.
    "confluence_rag": {
        # This is a coded tool for RAG on confluence pages.
        "class": "confluence_rag.ConfluenceRag",
        "description": "Retrieve information from the given confluence documents",
        "parameters": {
            "type": "object",
            "properties": {
                "query": {
                    "type": "string",
                    "description": "Query for retrieval"
                }
            },
            "required": ["query"]
        }      
>>>>>>> 3cc1b4ab
    },

}<|MERGE_RESOLUTION|>--- conflicted
+++ resolved
@@ -78,7 +78,6 @@
         }
     },
 
-<<<<<<< HEAD
     "call_agent": {
         "class": "call_agent.CallAgent",
         "description": "Call the agent to response to inquiry.",
@@ -112,7 +111,8 @@
             },
             "required": ["agent_name"]
         }
-=======
+    },
+        
     # ---------- RAG Tools ----------
 
     # To use this tool, start by installing the required package:
@@ -136,7 +136,6 @@
             },
             "required": ["query"]
         }      
->>>>>>> 3cc1b4ab
     },
 
 }