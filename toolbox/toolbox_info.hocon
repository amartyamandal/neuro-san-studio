# Copyright (C) 2023-2025 Cognizant Digital Business, Evolutionary AI.
# All Rights Reserved.
# Issued under the Academic Public License.
#
# You can be released from the terms, and requirements of the Academic Public
# License by purchasing a commercial license.
# Purchase of a commercial license is mandatory for any use of the
# neuro-san SDK Software in commercial settings.
#
# END COPYRIGHT

# This is a toolbox that allows user to add tools from langchain or shared coded tools for easy access.
# For more information about tools in the default toolbox and how to use them in the agent network hocon, see
# https://github.com/cognizant-ai-lab/neuro-san-studio/blob/main/docs/user_guide.md#toolbox

{

    # ---------- Anthropic Tools ----------

    # Requirement to use this agent network:
    # - langchain-anthropic>=0.3.13
    # - ANTHROPIC_API_KEY
    # See https://docs.anthropic.com/en/docs/agents-and-tools/tool-use/overview and
    # https://python.langchain.com/docs/integrations/chat/anthropic/#built-in-tools

    "anthropic_search": {
        "class": "anthropic_web_search.AnthropicWebSearch",
        "description": "Tool that provides web search capabilities",
        "parameters": {
            "type": "object",
            "properties": {
                "query": {
                    "type": "string",
                    "description": "The text to search in."
                },
            },
            "required": ["query"]
        }
    },
    "anthropic_code_execution": {
        "class": "anthropic_code_execution.AnthropicCodeExecution",
        "description": "Executes Python code and performs tasks such as plotting, data analysis, or math using the Anthropic Code Execution tool.",
        "parameters": {
            "type": "object",
            "properties": {
                "query": {
                    "type": "string",
                    "description": "A natural language instruction or request to be executed by the code interpreter (e.g., a math problem, plotting instruction, or data transformation)."
                },
            },
            "required": ["query"]
        }
    },

    # ---------- Agent Network Tools ----------

    "call_agent": {
        "class": "call_agent.CallAgent",
        "description": "Call the agent to respond to inquiry.",
        "parameters": {
            "type": "object",
            "properties": {
                "agent_name": {
                    "type": "string",
                    "description": "Name of the agent to call. Do not include file extension such as '.hocon' in the name."
                },
                "inquiry": {
                    "type": "string",
                    "description": "The inquiry"
                },
            },
            "required": ["inquiry"]
        } 
    },

    # This tool uses pyvis to generate a html, and open it in chrome browser.
    "agent_network_html_generator": {
        "class": "agent_network_html_generator.AgentNetworkHtmlGenerator"
        "description": "Generate a html file from agent network hocon",
        "parameters": {
            "type": "object",
            "properties": {
                "agent_name": {
                    "type": "string",
                    "description": "Name of the agent to create html for. Do not include file extension such as '.hocon' in the name."
                }
            },
            "required": ["agent_name"]
        }
    },

    # ---------- Gmail Tools ----------
    "gmail_toolkit": {
        # This is the class of the tool to use
        # Before using this tool make sure to
        # pip install -U langchain-google-community\[gmail\]
        # and get the credentials.json by following instructions from
        # https://developers.google.com/workspace/gmail/api/quickstart/python#authorize_credentials_for_a_desktop_application
        "class": "langchain_google_community.gmail.toolkit.GmailToolkit",

        # This is where more info on the tool can be found.
        "base_tool_info_url": "https://python.langchain.com/docs/integrations/tools/gmail/",

        # Note that these tools do not support file attachment.
    },

    "send_gmail_message_with_attachment": {
        # This is the coded tool for sending an email with attachment
        "class": "gmail_attachment.GmailAttachment"
        "description": "Send an email with attachment",
        "parameters": {
            "type": "object",
            "properties": {
                "to": {
                    "type": "array",
                    "items": {
                        "type": "string"
                    },
                    "description": "List of recipient email addresses"
                },
                "attachment_paths": {
                    "type": "array",
                    "items": {
                        "type": "string"
                    },
                    "description": "List of absolute paths of the attached files"
                },
                "cc": {
                    "type": "array",
                    "items": {
                        "type": "string"
                    },
                    "description": "List of CC email addresses"
                },
                "bcc": {
                    "type": "array",
                    "items": {
                        "type": "string"
                    },
                    "description": "List of BCC email addresses"
                },
                "subject": {
                    "type": "string",
                    "description": "Subject of the email"
                },
                "message": {
                    "type": "string",
                    "description": "Message or body of the email"
                }
            },
            "required": ["to", "attachment_path"]
            # The other arguments are optional
        }
    },

    # ---------- OpenAI Tools ----------

    # Requirement to use these tools:
    # - langchain-openai >= 0.3.26
    # - OPENAI_API_KEY
    # See https://platform.openai.com/docs/guides/tools?api-mode=responses and
    # https://python.langchain.com/docs/integrations/chat/openai/#responses-api

    "openai_search": {
        "class": "openai_web_search.OpenAIWebSearch",
        "description": "Tool that provides web search capabilities",
        "parameters": {
            "type": "object",
            "properties": {
                "query": {
                    "type": "string",
                    "description": "The text to search in."
                },
            },
            "required": ["query"]
        }
    },
    "openai_code_interpreter": {
        "class": "openai_code_interpreter.OpenAICodeInterpreter",
        "description": "Executes Python code and performs tasks such as plotting, data analysis, or math using the OpenAI Code Interpreter tool.",
        "parameters": {
            "type": "object",
            "properties": {
                "query": {
                    "type": "string",
                    "description": "A natural language instruction or request to be executed by the code interpreter (e.g., a math problem, plotting instruction, or data transformation)."
                },
            },
            "required": ["query"]
        }
    },
        
    # ---------- RAG Tools ----------
    #
    # Supported Vector Store: In-Memory and PostgreSQL vector stores
    #
    # Prerequisites for PostgreSQL:
    #   - Install Docker: https://www.docker.com/get-started/
    #   - Install Python package: pip install langchain-postgres
    #   - Set environment variables: POSTGRES_USER, POSTGRES_PASSWORD, POSTGRES_HOST, POSTGRES_PORT, POSTGRES_DB
    #   - Run: docker run --name pgvector-container -e POSTGRES_USER=<user> -e POSTGRES_PASSWORD=<password> -e POSTGRES_DB=<db_name> -p 6024:5432 -d pgvector/pgvector:pg16


    # To use this tool, start by installing the required package:
    #     pip install atlassian-python-api
    #
    # Additional installations may be required depending on the attachment types used.
    # For details, see https://python.langchain.com/api_reference/_modules/langchain_community/document_loaders/confluence.html#ConfluenceLoader
    # Set "username" and "api_key" in the agent network hocon or 
    # as environment variable "JIRA_USERNAME" and "JIRA_API_TOKEN", respectively.
    "confluence_rag": {
        # This is a coded tool for RAG on confluence pages.
        "class": "confluence_rag.ConfluenceRag",
        "description": "Retrieve information from the given confluence documents",
        "parameters": {
            "type": "object",
            "properties": {
                "query": {
                    "type": "string",
                    "description": "Query for retrieval"
                }
            },
            "required": ["query"]
        }      
    },

    "pdf_rag": {
        # This is a coded tool for RAG on PDF files.
        "class": "pdf_rag.PdfRag", 
        "description": "Retrieve information from the given PDF files",
        "parameters": {
            "type": "object",
            "properties": {
                "query": {
                    "type": "string",
                    "description": "Query for retrieval"
                }
            },
            "required": ["query"]
        }
    },

<<<<<<< HEAD
    "arxiv_rag": {
        # This is a coded tool for RAG on Arxiv Articles.
        "class": "arxiv_rag.ArxivRag",
        "description": "Retrieve information from arXiv and answer a query using RAG.",
=======
    "wikipedia_rag": {
        # This is a coded tool for RAG on Wikipedia pages.
        "class": "wikipedia_rag.WikipediaRag",
        "description": "Retrieve information from Wikipedia and answer a query using RAG.",
>>>>>>> ee40cf5b
        "parameters": {
            "type": "object",
            "properties": {
                "query": {
                    "type": "string",
<<<<<<< HEAD
                    "description": "Retrieval question to answer over arXiv documents"
                },
            },
            "required": ["query"]
        }
    }
=======
                    "description": "Query for retrieval"
                }
            },
            "required": ["query"]
        }
    },
>>>>>>> ee40cf5b

    # ---------- Search Tools ----------

    # To use this search tool, obtain an API key from: https://brave.com/search/api/
    # Once you have the API key, set it using the BRAVE_API_KEY environment variable.
    # You can optionally set a custom search URL via the BRAVE_URL environment variable.
    # If BRAVE_URL is not set, the default is: https://api.search.brave.com/res/v1/web/search?q=
    # You can also configure the request timeout (in seconds) using BRAVE_TIMEOUT; the default is 30 seconds.
    "brave_search": {
        "class": "brave_search.BraveSearch",
        "description": "Assist caller with searching an url on the web by using your tool.",
        "parameters": {
            "type": "object",
            "properties": {
                "search_terms": {
                    "type": "string",
                    "description": "Search terms to return options."
                },
            },
            "required": ["search_terms"]
        }
    },

    # To use this search tool, you must
    #
    # 1. Create a Custom Search Engine (CSE)
    #   * Go to  https://programmablesearchengine.google.com/
    #   * Click "Add" → Choose sites or use "*" to search the whole web (then enable that in settings).
    #   * Note your Search Engine ID (cx).
    # 2. Get Google API key
    #  * Go to: https://console.cloud.google.com/
    #  * Enable the Custom Search API.
    #  * Create an API key under APIs & Services > Credentials.
    #
    # Use the CSE ID in step 1 to set GOOGLE_SEARCH_CSE_ID environment variable.
    # Use the API key in step 2 to set GOOGLE_SEARCH_API_KEY environment variable.
    #
    # You can optionally set a custom search URL and a custom timeout via the GOOGLE_SEARCH_URL and GOOGLE_SEARCH_TIMEOUT environment variables.
    # Otherwise, the default values of "https://www.googleapis.com/customsearch/v1" and "30" are used, respectively
    "google_search": {
        "class": "google_search.GoogleSearch",
        "description": "Assist caller with searching an url on the web by using your tool.",
        "parameters": {
            "type": "object",
            "properties": {
                "search_terms": {
                    "type": "string",
                    "description": "Search terms to return options."
                },
            },
            "required": ["search_terms"]
        }
    }

}<|MERGE_RESOLUTION|>--- conflicted
+++ resolved
@@ -240,37 +240,37 @@
         }
     },
 
-<<<<<<< HEAD
+    "wikipedia_rag": {
+        # This is a coded tool for RAG on Wikipedia pages.
+        "class": "wikipedia_rag.WikipediaRag",
+        "description": "Retrieve information from Wikipedia and answer a query using RAG.",
+        "parameters": {
+            "type": "object",
+            "properties": {
+                "query": {
+                    "type": "string",
+                    "description": "Query for retrieval"
+                }
+            },
+            "required": ["query"]
+        }
+    },
+    
     "arxiv_rag": {
         # This is a coded tool for RAG on Arxiv Articles.
         "class": "arxiv_rag.ArxivRag",
         "description": "Retrieve information from arXiv and answer a query using RAG.",
-=======
-    "wikipedia_rag": {
-        # This is a coded tool for RAG on Wikipedia pages.
-        "class": "wikipedia_rag.WikipediaRag",
-        "description": "Retrieve information from Wikipedia and answer a query using RAG.",
->>>>>>> ee40cf5b
-        "parameters": {
-            "type": "object",
-            "properties": {
-                "query": {
-                    "type": "string",
-<<<<<<< HEAD
+        "parameters": {
+            "type": "object",
+            "properties": {
+                "query": {
+                    "type": "string",
                     "description": "Retrieval question to answer over arXiv documents"
                 },
             },
             "required": ["query"]
         }
     }
-=======
-                    "description": "Query for retrieval"
-                }
-            },
-            "required": ["query"]
-        }
-    },
->>>>>>> ee40cf5b
 
     # ---------- Search Tools ----------
 
