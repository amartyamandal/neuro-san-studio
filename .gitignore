--- conflicted
+++ resolved
@@ -176,11 +176,8 @@
 # macOS folder metadata
 .DS_Store
 /coded_tools/PentOps/vector_store/
-<<<<<<< HEAD
 output/
-=======
 
 # Google credentials
 credentials.json
-token.json
->>>>>>> b714700c
+token.json